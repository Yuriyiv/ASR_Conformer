from abc import abstractmethod

import torch
from numpy import inf
from torch.nn.utils import clip_grad_norm_
from tqdm.auto import tqdm

# import gc
from src.datasets.data_utils import inf_loop
from src.metrics.tracker import MetricTracker
from src.utils.io_utils import ROOT_PATH


class BaseTrainer:
    """
    Base class for all trainers.
    """

    def __init__(
        self,
        model,
        criterion,
        metrics,
        optimizer,
        lr_scheduler,
        text_encoder,
        config,
        device,
        dataloaders,
        logger,
        writer,
        epoch_len=None,
        skip_oom=True,
        batch_transforms=None,
    ):
        """
        Args:
            model (nn.Module): PyTorch model.
            criterion (nn.Module): loss function for model training.
            metrics (dict): dict with the definition of metrics for training
                (metrics[train]) and inference (metrics[inference]). Each
                metric is an instance of src.metrics.BaseMetric.
            optimizer (Optimizer): optimizer for the model.
            lr_scheduler (LRScheduler): learning rate scheduler for the
                optimizer.
            text_encoder (CTCTextEncoder): text encoder.
            config (DictConfig): experiment config containing training config.
            device (str): device for tensors and model.
            dataloaders (dict[DataLoader]): dataloaders for different
                sets of data.
            logger (Logger): logger that logs output.
            writer (WandBWriter | CometMLWriter): experiment tracker.
            epoch_len (int | None): number of steps in each epoch for
                iteration-based training. If None, use epoch-based
                training (len(dataloader)).
            skip_oom (bool): skip batches with the OutOfMemory error.
            batch_transforms (dict[Callable] | None): transforms that
                should be applied on the whole batch. Depend on the
                tensor name.
        """
        self.is_train = True
        # torch.cuda.empty_cache()

        self.config = config
        self.cfg_trainer = self.config.trainer

        self.device = device
        self.skip_oom = skip_oom

        self.logger = logger
        self.log_step = config.trainer.get("log_step", 50)

        self.model = model
        self.criterion = criterion
        self.optimizer = optimizer
        self.lr_scheduler = lr_scheduler
        self.text_encoder = text_encoder
        self.batch_transforms = batch_transforms

        # define dataloaders
        self.train_dataloader = dataloaders["train"]
        if epoch_len is None:
            # epoch-based training
            self.epoch_len = len(self.train_dataloader)
        else:
            # iteration-based training
            self.train_dataloader = inf_loop(self.train_dataloader)
            self.epoch_len = epoch_len

        self.evaluation_dataloaders = {
            k: v for k, v in dataloaders.items() if k != "train"
        }

        # define epochs
        self._last_epoch = 0  # required for saving on interruption
        self.start_epoch = 1
        self.epochs = self.cfg_trainer.n_epochs

        # configuration to monitor model performance and save best

        self.save_period = (
            self.cfg_trainer.save_period
        )  # checkpoint each save_period epochs
        self.monitor = self.cfg_trainer.get(
            "monitor", "off"
        )  # format: "mnt_mode mnt_metric"

        if self.monitor == "off":
            self.mnt_mode = "off"
            self.mnt_best = 0
        else:
            self.mnt_mode, self.mnt_metric = self.monitor.split()
            assert self.mnt_mode in ["min", "max"]

            self.mnt_best = inf if self.mnt_mode == "min" else -inf
            self.early_stop = self.cfg_trainer.get("early_stop", inf)
            if self.early_stop <= 0:
                self.early_stop = inf

        # setup visualization writer instance
        self.writer = writer

        # define metrics
        self.metrics = metrics
        self.train_metrics = MetricTracker(
            *self.config.writer.loss_names,
            "grad_norm",
            *[m.name for m in self.metrics["train"]],
            writer=self.writer,
        )
        self.evaluation_metrics = MetricTracker(
            *self.config.writer.loss_names,
            *[m.name for m in self.metrics["inference"]],
            writer=self.writer,
        )

        # define checkpoint dir and init everything if required

        self.checkpoint_dir = (
            ROOT_PATH / config.trainer.save_dir / config.writer.run_name
        )

        if config.trainer.get("resume_from") is not None:
            resume_path = self.checkpoint_dir / config.trainer.resume_from
            self._resume_checkpoint(resume_path)

        if config.trainer.get("from_pretrained") is not None:
            self._from_pretrained(config.trainer.get("from_pretrained"))

    def train(self):
        """
        Wrapper around training process to save model on keyboard interrupt.
        """
        try:
            self._train_process()
        except KeyboardInterrupt as e:
            self.logger.info("Saving model on keyboard interrupt")
            self._save_checkpoint(self._last_epoch, save_best=False)
            torch.cuda.empty_cache()
            raise e

    def _train_process(self):
        """
        Full training logic:

        Training model for an epoch, evaluating it on non-train partitions,
        and monitoring the performance improvement (for early stopping
        and saving the best checkpoint).
        """
        not_improved_count = 0
        for epoch in range(self.start_epoch, self.epochs + 1):
            self._last_epoch = epoch
            result = self._train_epoch(epoch)

            # save logged information into logs dict
            logs = {"epoch": epoch}
            logs.update(result)

            # print logged information to the screen
            for key, value in logs.items():
<<<<<<< HEAD
                self.logger.info(f"    {key: 15s}: {value}")

=======
                self.logger.info(f"{key:15s}: {value}")  # noqa: E231
>>>>>>> 2ec26fa5
            # evaluate model performance according to configured metric,
            # save best checkpoint as model_best
            best, stop_process, not_improved_count = self._monitor_performance(
                logs, not_improved_count
            )

            if epoch % self.save_period == 0 or best:
                self._save_checkpoint(epoch, save_best=best, only_best=True)

            if stop_process:  # early_stop
                break

    def _train_epoch(self, epoch):
        """
        Training logic for an epoch, including logging and evaluation on
        non-train partitions.

        Args:
            epoch (int): current training epoch.
        Returns:
            logs (dict): logs that contain the average loss and metric in
                this epoch.
        """
        self.is_train = True
        self.model.train()
        self.train_metrics.reset()
        self.writer.set_step((epoch - 1) * self.epoch_len)
        self.writer.add_scalar("epoch", epoch)
        for batch_idx, batch in enumerate(
            tqdm(self.train_dataloader, desc="train", total=self.epoch_len)
        ):
            try:
                batch = self.process_batch(
                    batch,
                    metrics=self.train_metrics,
                )
            except torch.cuda.OutOfMemoryError as e:
                if self.skip_oom:
                    self.logger.warning("OOM on batch. Skipping batch.")
                    torch.cuda.empty_cache()  # free some memory
                    continue
                else:
                    raise e

            self.train_metrics.update("grad_norm", self._get_grad_norm())

            # log current results
            if batch_idx % self.log_step == 0:
                self.writer.set_step((epoch - 1) * self.epoch_len + batch_idx)
                self.logger.debug(
                    "Train Epoch: {} {} Loss: {:.6f}".format(
                        epoch, self._progress(batch_idx), batch["loss"].item()
                    )
                )
                self.writer.add_scalar(
                    "learning rate", self.lr_scheduler.get_last_lr()[0]
                )
                self._log_scalars(self.train_metrics)
                self._log_batch(batch_idx, batch)
                # we don't want to reset train metrics at the start of every epoch
                # because we are interested in recent train metrics
                last_train_metrics = self.train_metrics.result()
                self.train_metrics.reset()
            if batch_idx + 1 >= self.epoch_len:
                break

        logs = last_train_metrics

        # Run val/test
        for part, dataloader in self.evaluation_dataloaders.items():
            val_logs = self._evaluation_epoch(epoch, part, dataloader)
            logs.update(**{f"{part}_{name}": value for name, value in val_logs.items()})

        return logs

    def _evaluation_epoch(self, epoch, part, dataloader):
        """
        Evaluate model on the partition after training for an epoch.

        Args:
            epoch (int): current training epoch.
            part (str): partition to evaluate on
            dataloader (DataLoader): dataloader for the partition.
        Returns:
            logs (dict): logs that contain the information about evaluation.
        """
        self.is_train = False
        self.model.eval()
        self.evaluation_metrics.reset()
        with torch.no_grad():
            for batch_idx, batch in tqdm(
                enumerate(dataloader),
                desc=part,
                total=len(dataloader),
            ):
                batch = self.process_batch(
                    batch,
                    metrics=self.evaluation_metrics,
                )
            self.writer.set_step(epoch * self.epoch_len, part)
            self._log_scalars(self.evaluation_metrics)
            self._log_batch(
                batch_idx, batch, part
            )  # log only the last batch during inference

        return self.evaluation_metrics.result()

    def _monitor_performance(self, logs, not_improved_count):
        """
        Check if there is an improvement in the metrics. Used for early
        stopping and saving the best checkpoint.

        Args:
            logs (dict): logs after training and evaluating the model for
                an epoch.
            not_improved_count (int): the current number of epochs without
                improvement.
        Returns:
            best (bool): if True, the monitored metric has improved.
            stop_process (bool): if True, stop the process (early stopping).
                The metric did not improve for too much epochs.
            not_improved_count (int): updated number of epochs without
                improvement.
        """
        best = False
        stop_process = False
        if self.mnt_mode != "off":
            try:
                # check whether model performance improved or not,
                # according to specified metric(mnt_metric)
                if self.mnt_mode == "min":
                    improved = logs[self.mnt_metric] <= self.mnt_best
                elif self.mnt_mode == "max":
                    improved = logs[self.mnt_metric] >= self.mnt_best
                else:
                    improved = False
            except KeyError:
                self.logger.warning(
                    f"Warning: Metric '{self.mnt_metric}' is not found. "
                    "Model performance monitoring is disabled."
                )
                self.mnt_mode = "off"
                improved = False

            if improved:
                self.mnt_best = logs[self.mnt_metric]
                not_improved_count = 0
                best = True
            else:
                not_improved_count += 1

            if not_improved_count >= self.early_stop:
                self.logger.info(
                    "Validation performance didn't improve for {} epochs. "
                    "Training stops.".format(self.early_stop)
                )
                stop_process = True
        return best, stop_process, not_improved_count

    def move_batch_to_device(self, batch):
        """
        Move all necessary tensors to the device.

        Args:
            batch (dict): dict-based batch containing the data from
                the dataloader.
        Returns:
            batch (dict): dict-based batch containing the data from
                the dataloader with some of the tensors on the device.
        """
        for tensor_for_device in self.cfg_trainer.device_tensors:
            batch[tensor_for_device] = batch[tensor_for_device].to(self.device)
        return batch

    def transform_batch(self, batch):
        """
        Transforms elements in batch. Like instance transform inside the
        BaseDataset class, but for the whole batch. Improves pipeline speed,
        especially if used with a GPU.

        Each tensor in a batch undergoes its own transform defined by the key.

        Args:
            batch (dict): dict-based batch containing the data from
                the dataloader.
        Returns:
            batch (dict): dict-based batch containing the data from
                the dataloader (possibly transformed via batch transform).
        """
        # do batch transforms on device
        transform_type = "train" if self.is_train else "inference"
        transforms = self.batch_transforms.get(transform_type)
        if transforms is not None:
            for transform_name in transforms.keys():
                batch[transform_name] = transforms[transform_name](
                    batch[transform_name]
                )
        return batch

    def _clip_grad_norm(self):
        """
        Clips the gradient norm by the value defined in
        config.trainer.max_grad_norm
        """
        if self.config["trainer"].get("max_grad_norm", None) is not None:
            clip_grad_norm_(
                self.model.parameters(), self.config["trainer"]["max_grad_norm"]
            )

    @torch.no_grad()
    def _get_grad_norm(self, norm_type=2):
        """
        Calculates the gradient norm for logging.

        Args:
            norm_type (float | str | None): the order of the norm.
        Returns:
            total_norm (float): the calculated norm.
        """
        parameters = self.model.parameters()
        if isinstance(parameters, torch.Tensor):
            parameters = [parameters]
        parameters = [p for p in parameters if p.grad is not None]
        total_norm = torch.norm(
            torch.stack([torch.norm(p.grad.detach(), norm_type) for p in parameters]),
            norm_type,
        )
        return total_norm.item()

    def _progress(self, batch_idx):
        """
        Calculates the percentage of processed batch within the epoch.

        Args:
            batch_idx (int): the current batch index.
        Returns:
            progress (str): contains current step and percentage
                within the epoch.
        """
        base = "[{}/{} ({:.0f}%)]"
        if hasattr(self.train_dataloader, "n_samples"):
            current = batch_idx * self.train_dataloader.batch_size
            total = self.train_dataloader.n_samples
        else:
            current = batch_idx
            total = self.epoch_len
        return base.format(current, total, 100.0 * current / total)

    @abstractmethod
    def _log_batch(self, batch_idx, batch, mode="train"):
        """
        Abstract method. Should be defined in the nested Trainer Class.

        Log data from batch. Calls self.writer.add_* to log data
        to the experiment tracker.

        Args:
            batch_idx (int): index of the current batch.
            batch (dict): dict-based batch after going through
                the 'process_batch' function.
            mode (str): train or inference. Defines which logging
                rules to apply.
        """
        return NotImplementedError()

    def _log_scalars(self, metric_tracker: MetricTracker):
        """
        Wrapper around the writer 'add_scalar' to log all metrics.

        Args:
            metric_tracker (MetricTracker): calculated metrics.
        """
        if self.writer is None:
            return
        for metric_name in metric_tracker.keys():
            self.writer.add_scalar(f"{metric_name}", metric_tracker.avg(metric_name))

    def _save_checkpoint(self, epoch, save_best=False, only_best=False):
        """
        Save the checkpoints.

        Args:
            epoch (int): current epoch number.
            save_best (bool): if True, rename the saved checkpoint to 'model_best.pth'.
            only_best (bool): if True and the checkpoint is the best, save it only as
                'model_best.pth'(do not duplicate the checkpoint as
                checkpoint-epochEpochNumber.pth)
        """
        arch = type(self.model).__name__
        state = {
            "arch": arch,
            "epoch": epoch,
            "state_dict": self.model.state_dict(),
            "optimizer": self.optimizer.state_dict(),
            "lr_scheduler": self.lr_scheduler.state_dict(),
            "monitor_best": self.mnt_best,
            "config": self.config,
        }
        filename = str(self.checkpoint_dir / f"checkpoint-epoch{epoch}.pth")
        if not (only_best and save_best):
            torch.save(state, filename)
            if self.config.writer.log_checkpoints:
                self.writer.add_checkpoint(filename, str(self.checkpoint_dir.parent))
            self.logger.info(f"Saving checkpoint: {filename} ...")
        if save_best:
            best_path = str(self.checkpoint_dir / "model_best.pth")
            torch.save(state, best_path)
            if self.config.writer.log_checkpoints:
                self.writer.add_checkpoint(best_path, str(self.checkpoint_dir.parent))
            self.logger.info("Saving current best: model_best.pth ...")

    def _resume_checkpoint(self, resume_path):
        """
        Resume from a saved checkpoint (in case of server crash, etc.).
        The function loads state dicts for everything, including model,
        optimizers, etc.

        Notice that the checkpoint should be located in the current experiment
        saved directory (where all checkpoints are saved in '_save_checkpoint').

        Args:
            resume_path (str): Path to the checkpoint to be resumed.
        """
        resume_path = str(resume_path)
        self.logger.info(f"Loading checkpoint: {resume_path} ...")
        checkpoint = torch.load(resume_path, self.device)
        self.start_epoch = checkpoint["epoch"] + 1
        self.mnt_best = checkpoint["monitor_best"]

        # load architecture params from checkpoint.
        if checkpoint["config"]["model"] != self.config["model"]:
            self.logger.warning(
                "Warning: Architecture configuration given in the config file is different from that "
                "of the checkpoint. This may yield an exception when state_dict is loaded."
            )
        self.model.load_state_dict(checkpoint["state_dict"])

        # load optimizer state from checkpoint only when optimizer type is not changed.
        if (
            checkpoint["config"]["optimizer"] != self.config["optimizer"]
            or checkpoint["config"]["lr_scheduler"] != self.config["lr_scheduler"]
        ):
            self.logger.warning(
                "Warning: Optimizer or lr_scheduler given in the config file is different "
                "from that of the checkpoint. Optimizer and scheduler parameters "
                "are not resumed."
            )
        else:
            self.optimizer.load_state_dict(checkpoint["optimizer"])
            self.lr_scheduler.load_state_dict(checkpoint["lr_scheduler"])

        self.logger.info(
            f"Checkpoint loaded. Resume training from epoch {self.start_epoch}"
        )

    def _from_pretrained(self, pretrained_path):
        """
        Init model with weights from pretrained pth file.

        Notice that 'pretrained_path' can be any path on the disk. It is not
        necessary to locate it in the experiment saved dir. The function
        initializes only the model.

        Args:
            pretrained_path (str): path to the model state dict.
        """
        pretrained_path = str(pretrained_path)
        if hasattr(self, "logger"):  # to support both trainer and inferencer
            self.logger.info(f"Loading model weights from: {pretrained_path} ...")
        else:
            print(f"Loading model weights from: {pretrained_path} ...")
        checkpoint = torch.load(pretrained_path, self.device)

        if checkpoint.get("state_dict") is not None:
            self.model.load_state_dict(checkpoint["state_dict"])
        else:
            self.model.load_state_dict(checkpoint)<|MERGE_RESOLUTION|>--- conflicted
+++ resolved
@@ -178,12 +178,7 @@
 
             # print logged information to the screen
             for key, value in logs.items():
-<<<<<<< HEAD
-                self.logger.info(f"    {key: 15s}: {value}")
-
-=======
                 self.logger.info(f"{key:15s}: {value}")  # noqa: E231
->>>>>>> 2ec26fa5
             # evaluate model performance according to configured metric,
             # save best checkpoint as model_best
             best, stop_process, not_improved_count = self._monitor_performance(
