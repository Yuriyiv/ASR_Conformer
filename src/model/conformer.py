from typing import Optional

import torch
import torch.nn.functional as F
from torch import Tensor, nn
from torch.nn.attention import SDPBackend, sdpa_kernel
from torchtune.modules import RotaryPositionalEmbeddings

from src.model import BaseModelABC
from src.model.blocks import ConvDepthwiseSubsampler  # ConvSubsampler
from src.utils import compute_output_shape


class Attention(nn.Module):
    """
    The class is a wrapper over an efficient implementation of the dot product attention mechanism on the corresponding CUDA kernels.
    It tries using different ways to compute attetion in following order sorting by efficiency:
        1. FlashAttention 2.0 implementation
        2. The memory efficient implementation from xformers
        3. PyTorch default attention implementation

    Attributes:
        query (nn.Linear): Linear layer to project input to query vectors.
        key (nn.Linear): Linear layer to project input to key vectors.
        value (nn.Linear): Linear layer to project input to value vectors.
        mask (Optional[Tensor]): Optional mask tensor to apply to the attention scores.
    """

    def __init__(
        self,
        input_dim: int,
        query_dim: int,
        value_dim: int,
        mask: Optional[Tensor] = None,
    ) -> None:
        """
        Initialize linear projection layers. The formulas:
        Q = X @ W_Q
        K = X @ W_K
        V = X @ W_V

        Args:
            input_dim (int): The dimensionality of the input features.
            query_dim (int): The dimensionality of the query and key vectors.
            value_dim (int): The dimensionality of the value vectors.
            mask (Optional[Tensor], optional): A mask tensor to apply to the attention scores. Defaults to None.
        """
        super().__init__()
        self.query = nn.Linear(input_dim, query_dim, bias=False)
        self.key = nn.Linear(input_dim, query_dim, bias=False)
        self.value = nn.Linear(input_dim, value_dim, bias=False)
        self.mask = mask

    def forward(self, x: Tensor) -> Tensor:
        """
        Performs the forward pass of the Attention module.
        Args:
            x (Tensor): Input tensor of shape (N, ..., L, input_dim), where:
                - N: Batch size
                - ...: Any number of additional batch dimensions
                - L: Target sequence length
                - input_dim: Dimensionality of input features

        Returns:
            Tensor: Output tensor after applying attention, of shape (N, ..., L, value_dim).
            In this implementation input_dim = value_dim
        """

        def _attention_compute(q, k, v, mask):
            return F.scaled_dot_product_attention(q, k, v, mask, dropout_p=0)

        possible_backends = [
            SDPBackend.FLASH_ATTENTION,
            SDPBackend.EFFICIENT_ATTENTION,
            SDPBackend.MATH,
        ]

        with sdpa_kernel(possible_backends):
            attention = _attention_compute(
                self.query(x), self.key(x), self.value(x), self.mask
            )

        return attention


class MultiHeadAttention(nn.Module):
    def __init__(self, input_dim: int, output_dim: int, num_heads: int) -> None:
        """
        Initialize MultiHeadAttention with input_dim, output_dim and num_heads params.

        Args:
            input_dim (int): The dimensionality of the input features.
            output_dim (int): The desired dimensionality of the output features.
            num_heads (int): The number of attention heads.
        """
        super().__init__()

        self.head_dim = output_dim // num_heads
        assert (
            num_heads * self.head_dim == output_dim
        ), "output_dim have to be divisible by num_heads"

        self.heads = nn.ModuleList(
            [
                Attention(input_dim, self.head_dim, self.head_dim)
                for _ in range(num_heads)
            ]
        )
        self.linear = nn.Linear(output_dim, output_dim, bias=False)

    def forward(self, x: Tensor) -> Tensor:
        """
        Performs the forward pass of the MultiHeadAttention module.

        Args:
            x (Tensor): Input tensor of shape (N, L, input_dim), where:
                - N: Batch size
                - L: Sequence length
                - input_dim: Dimensionality of input features

        Returns:
            Tensor: Output tensor after applying multi-head attention, of shape (N, L, output_dim).
        """
        attention_list = [head(x) for head in self.heads]  # (N, L, heads_dim)

        concatted_heads = torch.cat(
            attention_list, dim=-1
        )  # (N, L, heads_dim * num_heads)

        return self.linear(concatted_heads)  # (N, L, output_dim)


class MultiHeadSelfAttentionModule(nn.Module):
    def __init__(
        self, input_dim: int, output_dim: int, num_heads: int, dropout: float = 0.1
    ) -> None:
        """
        Initializes the multi-head self-attention module with layer normalization and dropout.

        Args:
            input_dim (int): The dimensionality of the input.
            output_dim (int): The dimensionality of the output.
            num_heads (int): Number of attention heads.
            dropout (float): Dropout rate to be applied after the attention layer.
        """
        super().__init__()
        self.layer_norm = nn.LayerNorm(input_dim)
        self.multi_head_self_attention = MultiHeadAttention(
            input_dim, output_dim, num_heads
        )
        self.dropout = nn.Dropout(dropout)

    def forward(self, x: Tensor) -> Tensor:
        """
        Forward pass for the multi-head self-attention module.

        Args:
            x (Tensor): Input tensor of shape (N, L, input_dim)
            mask (Optional[Tensor]): Mask tensor of shape (N, L)
        Returns:
            Tensor: Output tensor of shape (N, L, output_dim) with added residual connection.
        """
        resid = x
        x = self.layer_norm(x)
        x = self.multi_head_self_attention(x)
        x = self.dropout(x)
        return resid + x


class ConvModule(nn.Module):
    def __init__(
        self,
        dim: int,
        conv_expansion_factor: int,
        depthwise_ker_size: int,
        bias: bool = False,
        dropout: float = 0.1,
    ) -> None:
        """
        Initializes the convolution module with normalization, GatedLinearUnit activation, and depthwise convolutions.

        Args:
            dim (int): Input/output dimensionality.
            conv_expansion_factor (int): Expansion factor for pointwise convolutions.
            depthwise_ker_size (int): Kernel size for the depthwise convolution.
            bias (bool): Whether to use bias in convolution layers. Defaults to False.
        """
        super().__init__()
        assert (
            conv_expansion_factor % 2 == 0
        ), "conv_expansion_factor must be divisible by 2"
        self.layer_norm = nn.LayerNorm(dim)
        self.pointwise_first = nn.Conv1d(
            dim, dim * conv_expansion_factor, kernel_size=1, bias=bias
        )
        self.glu = nn.GLU(dim=1)
        self.depthwise = nn.Conv1d(
            dim * conv_expansion_factor // 2,
            dim * conv_expansion_factor // 2,
            kernel_size=depthwise_ker_size,
            padding="same",
            bias=bias,
            groups=dim * conv_expansion_factor // 2,
        )
        self.batch_norm = nn.BatchNorm1d(dim * conv_expansion_factor // 2)
        self.swish = nn.SiLU()
        self.pointwise_second = nn.Conv1d(
            dim * conv_expansion_factor // 2, dim, kernel_size=1, bias=bias
        )
        self.dropout = nn.Dropout(dropout)

    def forward(self, x: Tensor) -> Tensor:
        """
        Forward pass for the convolution module.

        Args:
            x (Tensor): Input tensor of shape (batch_size, sequence_length, channels).

        Returns:
            Tensor: Output tensor with the same shape as input, after convolution and residual connection.
        """
        resid = x
        x = self.layer_norm(x)
        x = x.permute(
            (0, 2, 1)
        )  # (batch_size, length, channels) -> (batch_size, channels, length)
        x = self.pointwise_first(x)
        x = self.glu(x)
        x = self.depthwise(x)
        x = self.batch_norm(x)
        x = self.swish(x)
        x = self.pointwise_second(x)
        x = self.dropout(x)
        return x.permute((0, 2, 1)) + resid


class FeedForwardModule(nn.Module):
    def __init__(
        self, input_dim: int, hidden_dim: int, drop_rate: float = 0.1, bias: bool = True
    ) -> None:
        """
        Initializes the feed-forward module with layer normalization and SiLU activation.

        Args:
            input_dim (int): Dimensionality of the input.
            hidden_dim (int): Dimensionality of the hidden layer.
            drop_rate (float): Dropout rate. Defaults to 0.1.
            bias (bool): Whether to use bias in linear layers. Defaults to True.
        """
        super().__init__()
        assert isinstance(
            input_dim, int
        ), f"input_dim should be int, got {type(input_dim)}"
        assert isinstance(
            hidden_dim, int
        ), f"hidden_dim should be int, got {type(hidden_dim)}"
        self.ff_layer = nn.Sequential(
            nn.LayerNorm(input_dim),
            nn.Linear(input_dim, hidden_dim, bias=bias),
            nn.SiLU(),
            nn.Dropout(drop_rate),
            nn.Linear(hidden_dim, input_dim, bias=bias),
            nn.Dropout(drop_rate),
        )

    def forward(self, x: Tensor) -> Tensor:
        """
        Performs the forward pass of the FeedForward module.

        Args:
            x (Tensor): Input tensor of shape (*, input_dim).

        Returns:
            Tensor: Output tensor after feed-forward of shape (*, input_dim).
        """
        return self.ff_layer(x)


class ConformerBlock(nn.Module):
    """
    A single block in the modified Conformer architecture that includes feed-forward layers,
    multi-head self-attention, and convolutional modules.
    Originally proposed in https://arxiv.org/abs/2005.08100

    It applies the following structure:
    1. Feed-forward module
    2. Multi-head self-attention
    3. Convolutional module
    4. Feed-forward module
    5. Layer normalization

    The block capturing both local and global dependencies using
    a combination of attention and convolution mechanisms.

    Args:
        input_dim (int): The dimensionality of the input and output features.
        feed_forw_dim (int): The dimensionality of the hidden layer in the feed-forward modules.
        num_att_heads (int): The number of attention heads in the multi-head self-attention module.
        conv_expansion_factor (int): The expansion factor for the convolutional layers.
        depthwise_ker_size (int): The kernel size for depthwise convolutions in the ConvModule.
    """

    def __init__(
        self,
        input_dim: int,
        feed_forw_dim: int,
        num_att_heads: int,
        conv_expansion_factor: int,
        depthwise_ker_size: int,
    ) -> None:
        """
        Initializes the components of the ConformerBlock
        """
        super().__init__()

        assert isinstance(
            input_dim, int
        ), f"input_dim should be int, got {type(input_dim)}"
        assert isinstance(
            feed_forw_dim, int
        ), f"feed_forw_dim should be int, got {type(feed_forw_dim)}"
        assert isinstance(
            num_att_heads, int
        ), f"num_att_heads should be int, got {type(num_att_heads)}"
        assert isinstance(
            conv_expansion_factor, int
        ), f"conv_expansion_factor should be int, got {type(conv_expansion_factor)}"
        assert isinstance(
            depthwise_ker_size, int
        ), f"depthwise_ker_size should be int, got {type(depthwise_ker_size)}"

        self.feed_forward_first = FeedForwardModule(
            input_dim, feed_forw_dim
        )  # input -> input
        self.multi_head_self_attention = MultiHeadSelfAttentionModule(
            input_dim, input_dim, num_att_heads
        )
        self.conv_block = ConvModule(
            input_dim, conv_expansion_factor, depthwise_ker_size
        )
        self.feed_forward_second = FeedForwardModule(input_dim, feed_forw_dim)
        self.layer_norm = nn.LayerNorm(input_dim)

    def forward(self, x: Tensor, mask: Optional[Tensor] = None) -> Tensor:
        """
        Performs the forward pass of the ConformerBlock.

        Args:
            x (Tensor): Input tensor of shape (batch_size, time (seq_length), input_dim).
            mask (Optional[Tensor]): Mask tensor of shape (batch_size, time).

        Returns:
            Tensor: Output tensor of shape (batch_size, time (seq_length), input_dim).
        """
        resid = x
        x = self.feed_forward_first(x)
        x = resid + 0.5 * x
        x = self.multi_head_self_attention(x)  # residual inside
        x = self.conv_block(x)  # residual inside
        resid = x
        x = self.feed_forward_second(x)
        x = resid + 0.5 * x
        return self.layer_norm(x)


class ConformerEncoder(nn.Module):
    """
    The ConformerEncoder is a stack of ConformerBlocks, each block consisting of:
    - Feed-forward module
    - Multi-head self-attention
    - Convolutional module
    - Layer normalization

    The encoder processes input sequences by passing them through a series of Conformer blocks
    after subsampling and linear layer.

    Args:
        input_dim (int): The dimensionality of the input features (embedding dimension).
        num_conform_blocks (int): The number of Conformer blocks to stack in the encoder.
        num_att_heads (int): The number of attention heads in the multi-head self-attention module.
        depthwise_ker_size (int): The kernel size for the depthwise convolution in the convolutional module.
        conv_expansion_factor (int): Expansion factor for the pointwise convolution in the convolutional module.
        feed_forw_dim (Optional[int]): The hidden dimensionality of the feed-forward module. Defaults to 4 * input_dim if not specified.
        pos_enc (nn.Module): Positional encoding module. By default use RotaryPositionalEmbeddings from torchtune
        rotary_dim (Optional[int]): The dimensionality for rotary positional embeddings. Defaults to input_dim // 2.
    """

    def __init__(
        self,
        input_dim: int,
        num_conform_blocks: int,
        num_att_heads: int,
        depthwise_ker_size: int,
        conv_expansion_factor: int = 2,
        feed_forw_dim: Optional[int] = None,
        pos_encoder: nn.Module = RotaryPositionalEmbeddings,
        rotary_dim: Optional[int] = None,
    ) -> None:
        """
        Initializes the ConformerEncoder.

        Args:
            input_dim (int): The dimensionality of the input features (embedding dimension).
            num_conform_blocks (int): The number of Conformer blocks to stack in the encoder.
            num_att_heads (int): The number of attention heads in the multi-head self-attention module.
            depthwise_ker_size (int): The kernel size for the depthwise convolution in the convolutional module.
            conv_expansion_factor (int): Expansion factor for the pointwise convolution in the convolutional module.
            feed_forw_dim (Optional[int]): The hidden dimensionality of the feed-forward module. Defaults to 4 * input_dim if not specified.
            pos_encoder (nn.Module): Positional encoding module. By default use RotaryPositionalEmbeddings from torchtune.
            rotary_dim (Optional[int]): The dimensionality for rotary positional embeddings. Defaults to input_dim // 2.
        """
        super().__init__()

        if rotary_dim is None:
            assert (
                input_dim % 2 == 0
            ), "input_dim must be even for RotaryPositionalEmbeddings"
            self.rotary_dim = input_dim // 2
<<<<<<< HEAD
=======
        else:
            self.rotary_dim = rotary_dim
            assert (
                input_dim % 2 == 0
            ), "input_dim must be even for RotaryPositionalEmbeddings"
>>>>>>> 2ec26fa5

        feed_forw_dim = feed_forw_dim or 4 * input_dim
        self.conformer_blocks = nn.ModuleList(
            [
                ConformerBlock(
                    input_dim,
                    feed_forw_dim,
                    num_att_heads,
                    conv_expansion_factor,
                    depthwise_ker_size,
                )
                for _ in range(num_conform_blocks)
            ]
        )
        self.pos_enc = pos_encoder(self.rotary_dim)

    def forward(self, x: Tensor, mask: Optional[Tensor] = None) -> Tensor:
        """
        Performs the forward pass of the ConformerEncoder.

        Args:
            x (Tensor): Input tensor of shape (batch_size, time (seq_length), input_dim).
            mask (Optional[Tensor]): Mask tensor of shape (batch_size, time).

        Returns:
            Tensor: Output tensor of shape (batch_size, time (seq_length), input_dim).
        """
        # print(x.shape)
        # x = self.pos_enc(x)
        for block in self.conformer_blocks:
            x = block(x)
        return x


class ConformerModel(BaseModelABC):
    """
    A Conformer implementation. Originally proposed in https://arxiv.org/abs/2005.08100
    Conformer is a neural network architecture that combines Conformer encoders with
    a decoder to perform tasks such as speech recognition or sequence-to-sequence modeling.

    The model processes input spectrograms through a subsampler, a stack of Conformer blocks,
    and a decoder to produce output logits over a vocabulary of tokens.

    Args:
        encoder_dim (int): The dimensionality of embedding features.
        decoder_dim (int): The dimensionality of the decoder's hidden states.
        n_tokens (int): Number of tokens in the vocabulary.
        num_conform_blocks (int): The number of Conformer blocks to stack in the encoder.
        num_att_heads (int): The number of attention heads in the multi-head self-attention module.
        ker_size (int): The kernel size for the depthwise convolution in the convolutional module.
        conv_expansion_factor (int): Expansion factor for the pointwise convolution in the convolutional module.
        feed_forw_dim (Optional[int]): The hidden dimensionality of the feed-forward module. Defaults to 4 * input_dim if not specified.
        pos_enc (nn.Module): Positional encoding module. By default use RotaryPositionalEmbeddings from torchtune.
        subsampler_cls (nn.Module): Subsampling module class. Defaults to ConvDepthwiseSubsampler.
        decoder_cls (nn.Module): Decoder module class. Defaults to nn.LSTM.

    Attributes:
        subsampler (nn.Module): Subsampling layer to reduce the temporal resolution of the input spectrogram.
        linear_projection (nn.Linear): Linear layer to project the subsampled features to the encoder dimension.
        dropout (nn.Dropout): Dropout layer for regularization after projection.
        encoder (ConformerEncoder): Stack of Conformer blocks for encoding the input sequence.
        decoder (nn.Module): Decoder module (e.g., LSTM) for processing encoded features.
        classification_head (nn.Linear): Linear layer to map decoder outputs to vocabulary logits.
    """

    def __init__(
        self,
        encoder_dim: int,
        decoder_dim: int,
        num_conform_blocks: int,
        num_att_heads: int,
        ker_size: int,
        n_tokens: int,
        freq: int,
        conv_expansion_factor: int = 2,
        feed_forw_dim: Optional[int] = None,
        pos_encoder: nn.Module = RotaryPositionalEmbeddings,
        subsampler_cls: nn.Module = ConvDepthwiseSubsampler,
        decoder_cls: nn.Module = nn.LSTM,
    ) -> None:
        """
        Initializes the ConformerModel.

        Args:
            encoder_dim (int): The dimensionality of embedding features.
            decoder_dim (int): The dimensionality of the decoder's hidden states.
            num_conform_blocks (int): The number of Conformer blocks to stack in the encoder.
            num_att_heads (int): The number of attention heads in the multi-head self-attention module.
            ker_size (int): The kernel size for the depthwise convolution in the convolutional module.
            n_tokens (int): Number of tokens in the vocabulary.
            freq (int): Number of frequency bins in the spectrogram.
            conv_expansion_factor (int): Expansion factor for the pointwise convolution in the convolutional module.
            feed_forw_dim (Optional[int]): The hidden dimensionality of the feed-forward module. Defaults to 4 * input_dim if not specified.
            pos_encoder (nn.Module): Positional encoding module. By default use RotaryPositionalEmbeddings from torchtune.
            subsampler_cls (nn.Module): Subsampling module class. Defaults to ConvDepthwiseSubsampler.
            decoder_cls (nn.Module): Decoder module class. Defaults to nn.LSTM.
        """
        super().__init__()

<<<<<<< HEAD
        # assert encoder_dim % 2 == 0, "encoder_dim must be even for RotaryPositionalEmbeddings"

=======
>>>>>>> 2ec26fa5
        feed_forw_dim = feed_forw_dim or 4 * encoder_dim
        self.encoder_dim = encoder_dim
        self.freq = freq

        self.subsampler = subsampler_cls(input_dim=freq, out_dim=encoder_dim)
        new_freq = self.get_subsampler_output_dim(self.freq, self.subsampler)
        self.linear_projection = nn.Linear(encoder_dim * new_freq, encoder_dim)
        self.dropout = nn.Dropout(0.1)
        self.encoder = ConformerEncoder(
            encoder_dim,
            num_conform_blocks,
            num_att_heads,
            ker_size,
            conv_expansion_factor,
            feed_forw_dim,
            pos_encoder,
<<<<<<< HEAD
            # rotary_dim=encoder_dim // 2
=======
            rotary_dim=encoder_dim // 2,
>>>>>>> 2ec26fa5
        )
        self.decoder = decoder_cls(encoder_dim, decoder_dim, batch_first=True)
        self.classification_head = nn.Linear(
            in_features=decoder_dim, out_features=n_tokens
        )

    def forward(self, spectrogram, spectrogram_length, **batch):
        """
        Model forward method.

        Args:
            spectrogram (Tensor): input spectrogram. The shape: [batch_size, n_mels (freq), time]
            spectrogram_length (Tensor): spectrogram original lengths.
        Returns:
            Dict[str, Tensor]: output dict containing log_probs and
                transformed lengths.
        """
        x = spectrogram.transpose(1, 2)  # [batch_size, time, n_mels (freq)]
        x = self.subsampler(
            x
        )  # [batch_size, encoder_dim, time_subsampled, freq_subsampled]
        x = x.transpose(1, 2).flatten(
            2
        )  # [batch_size, time_subsampled, encoder_dim * freq_subsampled]
        x = self.linear_projection(x)  # [batch_size, time_subsampled, encoder_dim]
        x = self.dropout(x)
        # device = x.device
        # new_lengths = self.transform_input_lengths(spectrogram_length).to(device)  # [batch_size]

        # # [batch_size, time_subsampled]
        # # device = "cuda" if torch.cuda.is_available() else "cpu"
        # max_time_subsampled = x.size(1)
        # new_mask = (torch.arange(max_time_subsampled, device=device)
        #             .unsqueeze(0)
        #             .expand(x.size(0), max_time_subsampled)) < new_lengths.unsqueeze(1)

        # # Invert the mask and apply massked_fill
        # # This sets -inf where new_mask is False
        # inverted_mask = ~new_mask
        # new_mask = new_mask.masked_fill(inverted_mask, float('-inf')).to(x.dtype)

        # # Expand mask to [batch_size, 1, time_subsampled] to broadcast over heads
        # new_mask = new_mask.unsqueeze(1)  # [batch_size, 1, time_subsampled]

        x_encoded = self.encoder(x, None)  # [batch_size, time_subsampled, encoder_dim]
        x_decoded, _ = self.decoder(
            x_encoded
        )  # [batch_size, time_subsampled, decoder_dim]
        output = self.classification_head(
            x_decoded
        )  # [batch_size, time_subsampled, n_tokens]
        log_probs = nn.functional.log_softmax(
            output, dim=-1
        )  # [batch_size, time_subsampled, n_tokens]
<<<<<<< HEAD
        log_probs_length = self.transform_input_lengths(
            spectrogram_length
        )  # .to('cpu')
=======
        log_probs_length = self.transform_input_lengths(spectrogram_length)
>>>>>>> 2ec26fa5
        return {"log_probs": log_probs, "log_probs_length": log_probs_length}

    def transform_input_lengths(self, input_lengths):
        """
        As the network may compress the Time dimension, we need to know
        what are the new temporal lengths after compression.

        Args:
            input_lengths (Tensor): old input lengths
        Returns:
            output_lengths (Tensor): new temporal lengths
        """
<<<<<<< HEAD
        # print(input_lengths)
        return self.get_subsampler_output_dim(input_lengths, self.subsampler)

    def get_subsampler_output_dim(self, input_dim: Tensor, sampler) -> Tensor:
        """
        Computes the output dimension after applying the subsampler.

        Args:
            input_dim (Tensor): Input lengths. Shape: [batch_size]
            sampler (nn.Module): The subsampling module.

        Returns:
            Tensor: Output lengths after subsampling. Shape: [batch_size]
        """
=======

        return self.get_subsampler_output_dim(input_lengths, self.subsampler)

    def get_subsampler_output_dim(self, input_dim, sampler):
>>>>>>> 2ec26fa5
        depthwise = sampler.get_depthwise_status()
        ker_size_2 = 1 if depthwise else sampler.get_ker_size()
        output_dim = compute_output_shape(
            input_dim, sampler.get_ker_size(), sampler.get_stride()
        )
        output_dim = compute_output_shape(output_dim, ker_size_2, sampler.get_stride())
        return output_dim<|MERGE_RESOLUTION|>--- conflicted
+++ resolved
@@ -416,14 +416,6 @@
                 input_dim % 2 == 0
             ), "input_dim must be even for RotaryPositionalEmbeddings"
             self.rotary_dim = input_dim // 2
-<<<<<<< HEAD
-=======
-        else:
-            self.rotary_dim = rotary_dim
-            assert (
-                input_dim % 2 == 0
-            ), "input_dim must be even for RotaryPositionalEmbeddings"
->>>>>>> 2ec26fa5
 
         feed_forw_dim = feed_forw_dim or 4 * input_dim
         self.conformer_blocks = nn.ModuleList(
@@ -523,11 +515,8 @@
         """
         super().__init__()
 
-<<<<<<< HEAD
         # assert encoder_dim % 2 == 0, "encoder_dim must be even for RotaryPositionalEmbeddings"
 
-=======
->>>>>>> 2ec26fa5
         feed_forw_dim = feed_forw_dim or 4 * encoder_dim
         self.encoder_dim = encoder_dim
         self.freq = freq
@@ -544,11 +533,7 @@
             conv_expansion_factor,
             feed_forw_dim,
             pos_encoder,
-<<<<<<< HEAD
-            # rotary_dim=encoder_dim // 2
-=======
             rotary_dim=encoder_dim // 2,
->>>>>>> 2ec26fa5
         )
         self.decoder = decoder_cls(encoder_dim, decoder_dim, batch_first=True)
         self.classification_head = nn.Linear(
@@ -603,13 +588,9 @@
         log_probs = nn.functional.log_softmax(
             output, dim=-1
         )  # [batch_size, time_subsampled, n_tokens]
-<<<<<<< HEAD
         log_probs_length = self.transform_input_lengths(
             spectrogram_length
         )  # .to('cpu')
-=======
-        log_probs_length = self.transform_input_lengths(spectrogram_length)
->>>>>>> 2ec26fa5
         return {"log_probs": log_probs, "log_probs_length": log_probs_length}
 
     def transform_input_lengths(self, input_lengths):
@@ -622,7 +603,6 @@
         Returns:
             output_lengths (Tensor): new temporal lengths
         """
-<<<<<<< HEAD
         # print(input_lengths)
         return self.get_subsampler_output_dim(input_lengths, self.subsampler)
 
@@ -637,12 +617,6 @@
         Returns:
             Tensor: Output lengths after subsampling. Shape: [batch_size]
         """
-=======
-
-        return self.get_subsampler_output_dim(input_lengths, self.subsampler)
-
-    def get_subsampler_output_dim(self, input_dim, sampler):
->>>>>>> 2ec26fa5
         depthwise = sampler.get_depthwise_status()
         ker_size_2 = 1 if depthwise else sampler.get_ker_size()
         output_dim = compute_output_shape(
